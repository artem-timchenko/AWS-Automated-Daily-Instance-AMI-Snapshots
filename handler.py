#!/usr/bin/env python
####################
# NOTE: This code is from 
#    https://github.com/AndrewFarley/AWSAutomatedDailyInstanceAMISnapshots
####################
import boto3
import os
import sys
import traceback
import datetime
import time

# List every region you'd like to scan.  We'll need to update this if AWS adds a region
aws_regions = ['us-east-1','us-east-2','us-west-1','us-west-2',
'ap-northeast-1','ap-northeast-2','ap-northeast-3','ap-south-1',
'ap-southeast-1','ap-southeast-2','ca-central-1',
'eu-central-1','eu-west-1','eu-west-2','eu-west-3']
# If in serverless.yml we limited to a specific region(s)
if 'LIMIT_TO_REGIONS' in os.environ and len(os.getenv('LIMIT_TO_REGIONS')):
    aws_regions = os.getenv('LIMIT_TO_REGIONS').split(',')

# List of the tags on instances we want to look for to backup
tags_to_find = ['backup', 'Backup']

# Default Retention Time (in days)
default_retention_time = 7
if 'DEFAULT_RETENTION_TIME' in os.environ and len(os.getenv('DEFAULT_RETENTION_TIME')):
    default_retention_time = int(os.getenv('DEFAULT_RETENTION_TIME'))

# This is the key we'll set on all AMIs we create, to detect that we are managing them
global_key_to_tag_on = "AWSAutomatedDailySnapshots"
if 'KEY_TO_TAG_ON' in os.environ and len(os.getenv('KEY_TO_TAG_ON')):
    global_key_to_tag_on = str(os.getenv('KEY_TO_TAG_ON'))

dry_run = False
if 'DRY_RUN' in os.environ and (os.getenv('DRY_RUN') == 'true' or os.getenv('DRY_RUN') == 'True'):
    dry_run = True

#####################
# Helper function to backup tagged instances in a region
#####################
def backup_tagged_instances_in_region(ec2):
    
    print("Scanning for instances with tags ({})".format(','.join(tags_to_find)))

    # Get our reservations
    try:
        reservations = ec2.describe_instances(Filters=[{'Name': 'tag-key', 'Values': tags_to_find}])['Reservations']
    except:
        # Don't fatal error on regions that we haven't activated/enabled
        if 'OptInRequired' in str(sys.exc_info()):
            print("  Region not activated for this account, skipping...")
            return
        else:
            raise

    # Iterate through reservations and get instances
    instance_reservations = [[i for i in r['Instances']] for r in reservations]
    # TODO: Help I can't do this pythonically...  PR welcome...
    instances = []
    for instance_reservation in instance_reservations:
        for this_instance in instance_reservation:
            if this_instance['State']['Name'] != 'terminated':
                instances.append(this_instance)

    # Get our instances and iterate through them...
    print("  Found {} instances to backup...".format(len(instances)))
    for instance in instances:
        print("  Instance: {}".format(instance['InstanceId']))

        # Get the name of the instance, if set...
        try:
            instance_name = [t.get('Value') for t in instance['Tags']if t['Key'] == 'Name'][0]
        except:
            instance_name = instance['InstanceId']
        print("      Name: {}".format(instance_name))
        
        # Get days to retain the backups from tags if set...
        try:
            retention_days = [int(t.get('Value')) for t in instance['Tags']if t['Key'] == 'Retention'][0]
        except:
            retention_days = default_retention_time
        print('      Time: {} days'.format(retention_days))
        
<<<<<<< HEAD
        # Catch if we were dry-running this
        if dry_run:
            print("DRY_RUN: Would have created an AMI...")
            print("   InstanceId : {}".format(instance['InstanceId']))
            print("   Name       : {}".format("{}-backup-{}".format(instance_name, datetime.datetime.now().strftime('%Y-%m-%d-%H-%M-%S'))))
        else:
            pass
            # Create our AMI
=======
        # Create our AMI
        try:
>>>>>>> 9a021e99
            image = ec2.create_image(
                InstanceId=instance['InstanceId'],
                Name="{}-backup-{}".format(instance_name, datetime.datetime.now().strftime('%Y-%m-%d-%H-%M-%S')),
                Description="Automatic Daily Backup of {} from {}".format(instance_name, instance['InstanceId']),
                NoReboot=True,
                DryRun=False
            )
            print("       AMI: {}".format(image['ImageId']))
            
            # Tag our AMI appropriately
            delete_fmt = (datetime.date.today() + datetime.timedelta(days=retention_days)).strftime('%m-%d-%Y')
            instance['Tags'].append({'Key': 'DeleteAfter', 'Value': delete_fmt})
            instance['Tags'].append({'Key': 'OriginalInstanceID', 'Value': instance['InstanceId']})
            instance['Tags'].append({'Key': global_key_to_tag_on, 'Value': 'true'})
            response = ec2.create_tags(
                Resources=[image['ImageId']],
                Tags=instance['Tags']
            )
<<<<<<< HEAD
=======
        except:
            print("Failure trying to create image or tag image.  See/report exception below")
            exc_info = sys.exc_info()
            traceback.print_exception(*exc_info)

>>>>>>> 9a021e99


#####################
# Helper function to delete expired AMIs
#####################
def delete_expired_amis(ec2):
    # Get our list of AMIs to consider deleting...
    try:
        print("Scanning for AMIs with tags ({})".format(global_key_to_tag_on))
        amis_to_consider = response = ec2.describe_images(
            Filters=[{'Name': 'tag-key', 'Values': [global_key_to_tag_on]}],
            Owners=['self'],
        )['Images']
    except:
        # Don't fatal error on regions that we haven't activated/enabled
        if 'OptInRequired' in str(sys.exc_info()):
            print("  Region not activated for this account, skipping...")
            return
        else:
            raise

    today_date = time.strptime(datetime.datetime.now().strftime('%m-%d-%Y'), '%m-%d-%Y')
    
    # Iterate and decide...
    for ami in amis_to_consider:
        print("  Found AMI to consider: {}".format(ami['ImageId']))

        # Figure out when the DeleteAfter is set to
        try:
            delete_after = [t.get('Value') for t in ami['Tags']if t['Key'] == 'DeleteAfter'][0]
        except:
            print("Unable to find when to delete this image after, skipping...")
            continue
        print("           Delete After: {}".format(delete_after))

        # Figure out if we should delete this AMI
        delete_date = time.strptime(delete_after, "%m-%d-%Y")
        if today_date < delete_date:
            print("This item is too new, skipping...")
            continue

<<<<<<< HEAD
        # Catch if we were dry-running this
        if dry_run:
            print("DRY_RUN, would have deleted ami : {}".format(ami['ImageId']))
            for snapshot in [i['Ebs']['SnapshotId'] for i in ami['BlockDeviceMappings'] if 'Ebs' in i]:
                print("DRY_RUN, would have deleted volume snapshot {}".format(ami['ImageId'], snapshot))
        else:
            # Delete this AMI...
            print(" === DELETING AMI : {}".format(ami['ImageId']))
            try:
                amiResponse = ec2.deregister_image( ImageId=ami['ImageId'] )
            except Exception as e:
                print("Unable to delete AMI: {}".format(e))
            
            # Delete all snapshots underneath that ami...
            for snapshot in [i['Ebs']['SnapshotId'] for i in ami['BlockDeviceMappings'] if 'Ebs' in i]:
                print(" === DELETING AMI {} SNAPSHOT : {}".format(ami['ImageId'], snapshot))
                try:
                    result = ec2.delete_snapshot(SnapshotId=snapshot)
                except Exception as e:
                    print("Unable to delete snapshot: {}".format(e))
=======
        # Delete this AMI...
        print(" === DELETING AMI : {}".format(ami['ImageId']))
        try:
            amiResponse = ec2.deregister_image( ImageId=ami['ImageId'] )
        except Exception as e:
            print("Unable to delete AMI: {}".format(e))

        # Delete all snapshots underneath that ami...
        for snapshot in [i['Ebs']['SnapshotId'] for i in ami['BlockDeviceMappings'] if 'Ebs' in i]:
            print(" === DELETING AMI {} SNAPSHOT : {}".format(ami['ImageId'], snapshot))
            try:
                result = ec2.delete_snapshot(SnapshotId=snapshot)
            except:
                print("ERROR deleting snapshot...")
                exc_info = sys.exc_info()
                traceback.print_exception(*exc_info)

>>>>>>> 9a021e99


#####################
# Lambda/script entrypoint
#####################
def lambda_handler(event, context):
    
    # For each region we want to scan...
    for aws_region in aws_regions:
        ec2 = boto3.client('ec2', region_name=aws_region)
        print("Scanning region: {}".format(aws_region))

        # First, backup tagged instances in that region
        backup_tagged_instances_in_region(ec2)
        
        # Then, go delete AMIs that have expired in that region
        delete_expired_amis(ec2)

# If ran on the CLI, go ahead and run it
if __name__ == "__main__":
    lambda_handler({},{})<|MERGE_RESOLUTION|>--- conflicted
+++ resolved
@@ -82,45 +82,37 @@
             retention_days = default_retention_time
         print('      Time: {} days'.format(retention_days))
         
-<<<<<<< HEAD
         # Catch if we were dry-running this
         if dry_run:
             print("DRY_RUN: Would have created an AMI...")
             print("   InstanceId : {}".format(instance['InstanceId']))
             print("   Name       : {}".format("{}-backup-{}".format(instance_name, datetime.datetime.now().strftime('%Y-%m-%d-%H-%M-%S'))))
         else:
-            pass
             # Create our AMI
-=======
-        # Create our AMI
-        try:
->>>>>>> 9a021e99
-            image = ec2.create_image(
-                InstanceId=instance['InstanceId'],
-                Name="{}-backup-{}".format(instance_name, datetime.datetime.now().strftime('%Y-%m-%d-%H-%M-%S')),
-                Description="Automatic Daily Backup of {} from {}".format(instance_name, instance['InstanceId']),
-                NoReboot=True,
-                DryRun=False
-            )
-            print("       AMI: {}".format(image['ImageId']))
-            
-            # Tag our AMI appropriately
-            delete_fmt = (datetime.date.today() + datetime.timedelta(days=retention_days)).strftime('%m-%d-%Y')
-            instance['Tags'].append({'Key': 'DeleteAfter', 'Value': delete_fmt})
-            instance['Tags'].append({'Key': 'OriginalInstanceID', 'Value': instance['InstanceId']})
-            instance['Tags'].append({'Key': global_key_to_tag_on, 'Value': 'true'})
-            response = ec2.create_tags(
-                Resources=[image['ImageId']],
-                Tags=instance['Tags']
-            )
-<<<<<<< HEAD
-=======
+            try:
+                image = ec2.create_image(
+                    InstanceId=instance['InstanceId'],
+                    Name="{}-backup-{}".format(instance_name, datetime.datetime.now().strftime('%Y-%m-%d-%H-%M-%S')),
+                    Description="Automatic Daily Backup of {} from {}".format(instance_name, instance['InstanceId']),
+                    NoReboot=True,
+                    DryRun=False
+                )
+                print("       AMI: {}".format(image['ImageId']))
+                
+                # Tag our AMI appropriately
+                delete_fmt = (datetime.date.today() + datetime.timedelta(days=retention_days)).strftime('%m-%d-%Y')
+                instance['Tags'].append({'Key': 'DeleteAfter', 'Value': delete_fmt})
+                instance['Tags'].append({'Key': 'OriginalInstanceID', 'Value': instance['InstanceId']})
+                instance['Tags'].append({'Key': global_key_to_tag_on, 'Value': 'true'})
+                response = ec2.create_tags(
+                    Resources=[image['ImageId']],
+                    Tags=instance['Tags']
+                )
         except:
             print("Failure trying to create image or tag image.  See/report exception below")
             exc_info = sys.exc_info()
             traceback.print_exception(*exc_info)
 
->>>>>>> 9a021e99
 
 
 #####################
@@ -162,7 +154,6 @@
             print("This item is too new, skipping...")
             continue
 
-<<<<<<< HEAD
         # Catch if we were dry-running this
         if dry_run:
             print("DRY_RUN, would have deleted ami : {}".format(ami['ImageId']))
@@ -183,25 +174,6 @@
                     result = ec2.delete_snapshot(SnapshotId=snapshot)
                 except Exception as e:
                     print("Unable to delete snapshot: {}".format(e))
-=======
-        # Delete this AMI...
-        print(" === DELETING AMI : {}".format(ami['ImageId']))
-        try:
-            amiResponse = ec2.deregister_image( ImageId=ami['ImageId'] )
-        except Exception as e:
-            print("Unable to delete AMI: {}".format(e))
-
-        # Delete all snapshots underneath that ami...
-        for snapshot in [i['Ebs']['SnapshotId'] for i in ami['BlockDeviceMappings'] if 'Ebs' in i]:
-            print(" === DELETING AMI {} SNAPSHOT : {}".format(ami['ImageId'], snapshot))
-            try:
-                result = ec2.delete_snapshot(SnapshotId=snapshot)
-            except:
-                print("ERROR deleting snapshot...")
-                exc_info = sys.exc_info()
-                traceback.print_exception(*exc_info)
-
->>>>>>> 9a021e99
 
 
 #####################
